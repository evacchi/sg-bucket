--- conflicted
+++ resolved
@@ -82,22 +82,18 @@
 type MutationFeedStore interface {
 	// The number of vbuckets of this store; usually 1024.
 	GetMaxVbno() (uint16, error)
-<<<<<<< HEAD
 
 	// Starts a new DCP event feed. Events will be passed to the callback function.
 	// To close the feed, pass a channel in args.Terminator and close that channel.
 	// - args: Configures what events will be sent.
 	// - callback: The function to be called for each event.
 	// - dbStats: TODO: What does this do? Walrus ignores it.
-	StartDCPFeed(args FeedArguments, callback FeedEventCallbackFunc, dbStats *expvar.Map) error
+	StartDCPFeed(ctx context.Context, args FeedArguments, callback FeedEventCallbackFunc, dbStats *expvar.Map) error
 
 	// Starts a new TAP event feed. Events can be read from the returned MutationFeed's
 	// Events channel. The feed is closed by calling the MutationFeed's Close function.
 	// - args: Configures what events will be sent.
 	// - dbStats: TODO: What does this do? Walrus ignores it.
-=======
-	StartDCPFeed(ctx context.Context, args FeedArguments, callback FeedEventCallbackFunc, dbStats *expvar.Map) error
->>>>>>> b64208fd
 	StartTapFeed(args FeedArguments, dbStats *expvar.Map) (MutationFeed, error)
 }
 
